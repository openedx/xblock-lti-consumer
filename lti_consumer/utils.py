# -*- coding: utf-8 -*-
"""
Utility functions for LTI Consumer block
"""
from six import text_type
from django.conf import settings


def _(text):
    """
    Make '_' a no-op so we can scrape strings
    """
    return text


def get_lms_base():
    """
    Returns LMS base url to be used as issuer on OAuth2 flows

    TODO: This needs to be improved and account for Open edX sites and
    organizations.
    One possible improvement is to use `contentstore.get_lms_link_for_item`
    and strip the base domain name.
    """
    return settings.LMS_ROOT_URL


def get_lms_lti_keyset_link(location):
    """
    Returns an LMS link to LTI public keyset endpoint

    :param location: the location of the block
    """
    return u"{lms_base}/api/lti_consumer/v1/public_keysets/{location}".format(
        lms_base=get_lms_base(),
        location=text_type(location),
    )


def get_lms_lti_launch_link():
    """
    Returns an LMS link to LTI Launch endpoint

    :param location: the location of the block
    """
    return u"{lms_base}/api/lti_consumer/v1/launch/".format(
        lms_base=get_lms_base(),
<<<<<<< HEAD
=======
    )


def get_lms_lti_access_token_link(location):
    """
    Returns an LMS link to LTI Launch endpoint

    :param location: the location of the block
    """
    return u"{lms_base}/api/lti_consumer/v1/token/{location}".format(
        lms_base=get_lms_base(),
        location=text_type(location),
>>>>>>> 09fc0c57
    )<|MERGE_RESOLUTION|>--- conflicted
+++ resolved
@@ -45,8 +45,6 @@
     """
     return u"{lms_base}/api/lti_consumer/v1/launch/".format(
         lms_base=get_lms_base(),
-<<<<<<< HEAD
-=======
     )
 
 
@@ -59,5 +57,4 @@
     return u"{lms_base}/api/lti_consumer/v1/token/{location}".format(
         lms_base=get_lms_base(),
         location=text_type(location),
->>>>>>> 09fc0c57
     )