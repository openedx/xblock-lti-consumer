--- conflicted
+++ resolved
@@ -942,12 +942,6 @@
 
         self.xblock_attributes = {
             'lti_version': 'lti_1p3',
-<<<<<<< HEAD
-            'lti_1p3_client_id': '1',
-            'lti_1p3_launch_url': 'http://tool.example/launch',
-            'lti_1p3_oidc_url': 'http://tool.example/oidc',
-            'lti_1p3_tool_public_key': ''
-=======
             'lti_1p3_launch_url': 'http://tool.example/launch',
             'lti_1p3_oidc_url': 'http://tool.example/oidc',
             # We need to set the values below because they are not automatically
@@ -955,7 +949,6 @@
             # Studio configuration view.
             'lti_1p3_client_id': str(uuid.uuid4()),
             'lti_1p3_block_key': RSA.generate(2048).export_key('PEM'),
->>>>>>> 09fc0c57
         }
         self.xblock = make_xblock('lti_consumer', LtiConsumerXBlock, self.xblock_attributes)
 
@@ -970,14 +963,10 @@
         self.assertEqual(response.status_code, 200)
 
         # Check if tool OIDC url is on page
-<<<<<<< HEAD
-        self.assertIn(self.xblock_attributes['lti_1p3_oidc_url'], response.body)
-=======
         self.assertIn(
             self.xblock_attributes['lti_1p3_oidc_url'],
             response.body.decode('utf-8')
         )
->>>>>>> 09fc0c57
 
     # pylint: disable=unused-argument
     @patch('lti_consumer.utils.get_lms_base', return_value="https://example.com")
@@ -991,26 +980,16 @@
 
         # Craft request sent back by LTI tool
         request = make_request('', 'GET')
-<<<<<<< HEAD
-        request.query_string = "client_id=1&redirect_uri=http://tool.example/launch&state=state_test_123&nonce=nonce\
-&login_hint=oidchint&lti_message_hint=ltihint"
-=======
         request.query_string = "state=state_test_123&nonce=nonce&login_hint=oidchint&lti_message_hint=ltihint"
->>>>>>> 09fc0c57
 
         response = self.xblock.lti_1p3_launch_callback(request)
 
         # Check response and assert that state was inserted
         self.assertEqual(response.status_code, 200)
-<<<<<<< HEAD
-        self.assertIn("state", response.body)
-        self.assertIn("state_test_123", response.body)
-=======
 
         response_body = response.body.decode('utf-8')
         self.assertIn("state", response_body)
         self.assertIn("state_test_123", response_body)
->>>>>>> 09fc0c57
 
     def test_launch_callback_endpoint_when_using_lti_1p1(self):
         """
@@ -1041,9 +1020,6 @@
         self.xblock.save()
 
         response = self.xblock.public_keyset_endpoint(make_request('', 'GET'))
-<<<<<<< HEAD
-        self.assertEqual(response.status_code, 404)
-=======
         self.assertEqual(response.status_code, 404)
 
     def test_studio_view(self):
@@ -1240,5 +1216,4 @@
         request.content_type = 'application/x-www-form-urlencoded'
 
         response = self.xblock.lti_1p3_access_token(request)
-        self.assertEqual(response.status_code, 200)
->>>>>>> 09fc0c57
+        self.assertEqual(response.status_code, 200)